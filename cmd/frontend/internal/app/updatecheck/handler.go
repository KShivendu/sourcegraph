package updatecheck

import (
	"encoding/json"
	"fmt"
	"io"
	"io/ioutil"
	"net/http"
	"net/url"
	"strconv"
	"strings"
	"time"

	"github.com/prometheus/client_golang/prometheus/promauto"

	"github.com/coreos/go-semver/semver"
	"github.com/inconshreveable/log15"
	"github.com/pkg/errors"
	"github.com/prometheus/client_golang/prometheus"

	"github.com/sourcegraph/sourcegraph/cmd/frontend/hubspot"
	"github.com/sourcegraph/sourcegraph/cmd/frontend/hubspot/hubspotutil"
	"github.com/sourcegraph/sourcegraph/internal/conf"
	"github.com/sourcegraph/sourcegraph/internal/env"
	"github.com/sourcegraph/sourcegraph/internal/lazyregexp"
	"github.com/sourcegraph/sourcegraph/internal/pubsub"
	"github.com/sourcegraph/sourcegraph/internal/types"
)

// pubSubPingsTopicID is the topic ID of the topic that forwards messages to Pings' pub/sub subscribers.
var pubSubPingsTopicID = env.Get("PUBSUB_TOPIC_ID", "", "Pub/sub pings topic ID is the pub/sub topic id where pings are published.")

var (
	// latestReleaseDockerServerImageBuild is only used by sourcegraph.com to tell existing
	// non-cluster, non-docker-compose, and non-pure-docker installations what the latest
	//version is. The version here _must_ be available at https://hub.docker.com/r/sourcegraph/server/tags/
	// before landing in master.
	latestReleaseDockerServerImageBuild = newBuild("3.25.2")

	// latestReleaseKubernetesBuild is only used by sourcegraph.com to tell existing Sourcegraph
	// cluster deployments what the latest version is. The version here _must_ be available in
	// a tag at https://github.com/sourcegraph/deploy-sourcegraph before landing in master.
	latestReleaseKubernetesBuild = newBuild("3.25.2")

	// latestReleaseDockerComposeOrPureDocker is only used by sourcegraph.com to tell existing Sourcegraph
	// Docker Compose or Pure Docker deployments what the latest version is. The version here _must_ be
	// available in a tag at https://github.com/sourcegraph/deploy-sourcegraph-docker before landing in master.
	latestReleaseDockerComposeOrPureDocker = newBuild("3.25.2")
)

func getLatestRelease(deployType string) build {
	switch {
	case conf.IsDeployTypeKubernetes(deployType):
		return latestReleaseKubernetesBuild
	case conf.IsDeployTypeDockerCompose(deployType), conf.IsDeployTypePureDocker(deployType):
		return latestReleaseDockerComposeOrPureDocker
	default:
		return latestReleaseDockerServerImageBuild
	}
}

// Handler is an HTTP handler that responds with information about software updates
// for Sourcegraph.
func Handler(w http.ResponseWriter, r *http.Request) {
	requestCounter.Inc()

	pr, err := readPingRequest(r)
	if err != nil {
		log15.Error("updatecheck: malformed request", "error", err)
		w.WriteHeader(http.StatusBadRequest)
		return
	}

	if pr.ClientSiteID == "" {
		log15.Error("updatecheck: no site ID specified")
		http.Error(w, "no site ID specified", http.StatusBadRequest)
		return
	}
	if pr.ClientVersionString == "" {
		log15.Error("updatecheck: no version specified")
		http.Error(w, "no version specified", http.StatusBadRequest)
		return
	}
	if pr.ClientVersionString == "dev" {
		// No updates for dev servers.
		w.WriteHeader(http.StatusNoContent)
		return
	}

	latestReleaseBuild := getLatestRelease(pr.DeployType)
	hasUpdate, err := canUpdate(pr.ClientVersionString, latestReleaseBuild)

	// Always log, even on malformed version strings
	logPing(r, pr, hasUpdate)

	if err != nil {
		http.Error(w, pr.ClientVersionString+" is a bad version string: "+err.Error(), http.StatusBadRequest)
		return
	}

	if !hasUpdate {
		// No newer version.
		w.WriteHeader(http.StatusNoContent)
		return
	}

	w.Header().Set("content-type", "application/json; charset=utf-8")
	body, err := json.Marshal(latestReleaseBuild)
	if err != nil {
		log15.Error("updatecheck: error preparing update check response", "error", err)
		http.Error(w, "", http.StatusInternalServerError)
		return
	}
	requestHasUpdateCounter.Inc()
	_, _ = w.Write(body)
}

// canUpdate returns true if the latestReleaseBuild is newer than the clientVersionString.
func canUpdate(clientVersionString string, latestReleaseBuild build) (bool, error) {
	// Check for a date in the version string to handle developer builds that don't have a semver.
	// If there is an error parsing a date out of the version string, then we ignore the error
	// and parse it as a semver.
	if hasDateUpdate, err := canUpdateDate(clientVersionString); err == nil {
		return hasDateUpdate, nil
	}

	// Released builds will have a semantic version that we can compare.
	return canUpdateVersion(clientVersionString, latestReleaseBuild)
}

// canUpdateVersion returns true if the latest released build is newer than
// the clientVersionString. It returns an error if clientVersionString is not a semver.
func canUpdateVersion(clientVersionString string, latestReleaseBuild build) (bool, error) {
	clientVersionString = strings.TrimPrefix(clientVersionString, "v")
	clientVersion, err := semver.NewVersion(clientVersionString)
	if err != nil {
		return false, err
	}
	return clientVersion.LessThan(latestReleaseBuild.Version), nil
}

var dateRegex = lazyregexp.New("_([0-9]{4}-[0-9]{2}-[0-9]{2})_")
var timeNow = time.Now

// canUpdateDate returns true if clientVersionString contains a date
// more than 40 days in the past. It returns an error if there is no
// parsable date in clientVersionString
func canUpdateDate(clientVersionString string) (bool, error) {
	match := dateRegex.FindStringSubmatch(clientVersionString)
	if len(match) != 2 {
		return false, fmt.Errorf("no date in version string %q", clientVersionString)
	}

	t, err := time.ParseInLocation("2006-01-02", match[1], time.UTC)
	if err != nil {
		// This shouldn't ever happen if the above code is correct.
		return false, err
	}

	// Assume that we release a new version at least every 40 days.
	return timeNow().After(t.Add(40 * 24 * time.Hour)), nil
}

// pingRequest is the payload of the update check request. These values either
// supplied via query string or by a JSON body (when the request method is POST).
// We need to maintain backwards compatibility with the GET-only update checks
// while expanding the payload size for newer instance versions (via HTTP body).
type pingRequest struct {
	ClientSiteID         string `json:"site"`
	LicenseKey           string
	DeployType           string          `json:"deployType"`
	ClientVersionString  string          `json:"version"`
	DependencyVersions   json.RawMessage `json:"dependencyVersions"`
	AuthProviders        []string        `json:"auth"`
	ExternalServices     []string        `json:"extsvcs"`
	BuiltinSignupAllowed bool            `json:"signup"`
	HasExtURL            bool            `json:"hasExtURL"`
	UniqueUsers          int32           `json:"u"`
	Activity             json.RawMessage `json:"act"`
<<<<<<< HEAD
	CampaignsUsage       json.RawMessage `json:"automationUsage"`
	GrowthStatistics     json.RawMessage `json:"growthStatistics"`
	SavedSearches        json.RawMessage `json:"savedSearches"`
	HomepagePanels       json.RawMessage `json:"homepagePanels"`
	SearchOnboarding     json.RawMessage `json:"searchOnboarding"`
	Repositories         json.RawMessage `json:"repositories"`
	RetentionStatistics  json.RawMessage `json:"retentionStatistics"`
	CodeIntelUsage       json.RawMessage `json:"codeIntelUsage"`
	NewCodeIntelUsage    json.RawMessage `json:"newCodeIntelUsage"`
	SearchUsage          json.RawMessage `json:"searchUsage"`
	ExtensionsUsage      json.RawMessage `json:"extensionsUsage"`
	CodeInsightsUsage    json.RawMessage `json:"codeInsightsUsage"`
	CodeMonitoringUsage  json.RawMessage `json:"codeMonitoringUsage"`
	InitialAdminEmail    string          `json:"initAdmin"`
	TotalUsers           int32           `json:"totalUsers"`
	HasRepos             bool            `json:"repos"`
	EverSearched         bool            `json:"searched"`
	EverFindRefs         bool            `json:"refs"`
=======
	BatchChangesUsage    json.RawMessage `json:"batchChangesUsage"`
	// AutomationUsage (campaigns) is deprecated, but here so we can receive pings from older instances
	AutomationUsage     json.RawMessage `json:"automationUsage"`
	GrowthStatistics    json.RawMessage `json:"growthStatistics"`
	SavedSearches       json.RawMessage `json:"savedSearches"`
	HomepagePanels      json.RawMessage `json:"homepagePanels"`
	SearchOnboarding    json.RawMessage `json:"searchOnboarding"`
	Repositories        json.RawMessage `json:"repositories"`
	RetentionStatistics json.RawMessage `json:"retentionStatistics"`
	CodeIntelUsage      json.RawMessage `json:"codeIntelUsage"`
	NewCodeIntelUsage   json.RawMessage `json:"newCodeIntelUsage"`
	SearchUsage         json.RawMessage `json:"searchUsage"`
	ExtensionsUsage     json.RawMessage `json:"extensionsUsage"`
	CodeInsightsUsage   json.RawMessage `json:"codeInsightsUsage"`
	InitialAdminEmail   string          `json:"initAdmin"`
	TotalUsers          int32           `json:"totalUsers"`
	HasRepos            bool            `json:"repos"`
	EverSearched        bool            `json:"searched"`
	EverFindRefs        bool            `json:"refs"`
>>>>>>> 05d2c882
}

type dependencyVersions struct {
	PostgresVersion   string `json:"postgresVersion"`
	RedisCacheVersion string `json:"redisCacheVersion"`
	RedisStoreVersion string `json:"redisStoreVersion"`
}

// readPingRequest reads the ping request payload from the request. If the
// request method is GET, it will read all parameters from the query string.
// If the request method is POST, it will read the parameters via a JSON
// encoded HTTP body.
func readPingRequest(r *http.Request) (*pingRequest, error) {
	if r.Method == "GET" {
		return readPingRequestFromQuery(r.URL.Query())
	}

	return readPingRequestFromBody(r.Body)
}

func readPingRequestFromQuery(q url.Values) (*pingRequest, error) {
	return &pingRequest{
		ClientSiteID: q.Get("site"),
		// LicenseKey was added after the switch from query strings to POST data, so it's not
		// available.
		DeployType:           q.Get("deployType"),
		ClientVersionString:  q.Get("version"),
		AuthProviders:        strings.Split(q.Get("auth"), ","),
		ExternalServices:     strings.Split(q.Get("extsvcs"), ","),
		BuiltinSignupAllowed: toBool(q.Get("signup")),
		HasExtURL:            toBool(q.Get("hasExtURL")),
		UniqueUsers:          toInt(q.Get("u")),
		Activity:             toRawMessage(q.Get("act")),
		InitialAdminEmail:    q.Get("initAdmin"),
		TotalUsers:           toInt(q.Get("totalUsers")),
		HasRepos:             toBool(q.Get("repos")),
		EverSearched:         toBool(q.Get("searched")),
		EverFindRefs:         toBool(q.Get("refs")),
	}, nil
}

func readPingRequestFromBody(body io.ReadCloser) (*pingRequest, error) {
	defer body.Close()
	contents, err := ioutil.ReadAll(body)
	if err != nil {
		return nil, err
	}

	var payload *pingRequest
	if err := json.Unmarshal(contents, &payload); err != nil {
		return nil, err
	}
	return payload, nil
}

func toInt(val string) int32 {
	value, err := strconv.ParseInt(val, 10, 32)
	if err != nil {
		return 0
	}
	return int32(value)
}

func toBool(val string) bool {
	value, err := strconv.ParseBool(val)
	return err == nil && value
}

func toRawMessage(val string) json.RawMessage {
	if val == "" {
		return nil
	}
	var payload json.RawMessage
	_ = json.Unmarshal([]byte(val), &payload)
	return payload
}

type pingPayload struct {
	RemoteIP             string          `json:"remote_ip"`
	RemoteSiteVersion    string          `json:"remote_site_version"`
	RemoteSiteID         string          `json:"remote_site_id"`
	LicenseKey           string          `json:"license_key"`
	HasUpdate            string          `json:"has_update"`
	UniqueUsersToday     string          `json:"unique_users_today"`
	SiteActivity         json.RawMessage `json:"site_activity"`
	BatchChangesUsage    json.RawMessage `json:"batch_changes_usage"`
	CodeIntelUsage       json.RawMessage `json:"code_intel_usage"`
	NewCodeIntelUsage    json.RawMessage `json:"new_code_intel_usage"`
	SearchUsage          json.RawMessage `json:"search_usage"`
	GrowthStatistics     json.RawMessage `json:"growth_statistics"`
	SavedSearches        json.RawMessage `json:"saved_searches"`
	HomepagePanels       json.RawMessage `json:"homepage_panels"`
	RetentionStatistics  json.RawMessage `json:"retention_statistics"`
	Repositories         json.RawMessage `json:"repositories"`
	SearchOnboarding     json.RawMessage `json:"search_onboarding"`
	DependencyVersions   json.RawMessage `json:"dependency_versions"`
	ExtensionsUsage      json.RawMessage `json:"extensions_usage"`
	CodeInsightsUsage    json.RawMessage `json:"code_insights_usage"`
	CodeMonitoringUsage  json.RawMessage `json:"code_monitoring_usage"`
	InstallerEmail       string          `json:"installer_email"`
	AuthProviders        string          `json:"auth_providers"`
	ExtServices          string          `json:"ext_services"`
	BuiltinSignupAllowed string          `json:"builtin_signup_allowed"`
	DeployType           string          `json:"deploy_type"`
	TotalUserAccounts    string          `json:"total_user_accounts"`
	HasExternalURL       string          `json:"has_external_url"`
	HasRepos             string          `json:"has_repos"`
	EverSearched         string          `json:"ever_searched"`
	EverFindRefs         string          `json:"ever_find_refs"`
	Timestamp            string          `json:"timestamp"`
}

func logPing(r *http.Request, pr *pingRequest, hasUpdate bool) {
	defer func() {
		if r := recover(); r != nil {
			log15.Warn("logPing: panic", "recover", r)
			errorCounter.Inc()
		}
	}()

	var clientAddr string
	if v := r.Header.Get("x-forwarded-for"); v != "" {
		clientAddr = v
	} else {
		clientAddr = r.RemoteAddr
	}

	message, err := marshalPing(pr, hasUpdate, clientAddr, time.Now())
	if err != nil {
		errorCounter.Inc()
		log15.Warn("logPing.Marshal: failed to Marshal payload", "error", err)
	} else {
		if pubsub.Enabled() {
			err := pubsub.Publish(pubSubPingsTopicID, string(message))
			if err != nil {
				errorCounter.Inc()
				log15.Warn("pubsub.Publish: failed to Publish", "message", message, "error", err)
			}
		}
	}

	// Sync the initial administrator email in HubSpot.
	if pr.InitialAdminEmail != "" && strings.Contains(pr.InitialAdminEmail, "@") {
		// Hubspot requires the timestamp to be rounded to the nearest day at midnight.
		now := time.Now().UTC()
		rounded := time.Date(now.Year(), now.Month(), now.Day(), 0, 0, 0, 0, now.Location())
		millis := rounded.UnixNano() / (int64(time.Millisecond) / int64(time.Nanosecond))
		go hubspotutil.SyncUser(pr.InitialAdminEmail, "", &hubspot.ContactProperties{IsServerAdmin: true, LatestPing: millis})
	}
}

func marshalPing(pr *pingRequest, hasUpdate bool, clientAddr string, now time.Time) ([]byte, error) {
	codeIntelUsage, err := reserializeCodeIntelUsage(pr.NewCodeIntelUsage, pr.CodeIntelUsage)
	if err != nil {
		return nil, errors.Wrap(err, "malformed code intel usage")
	}

	searchUsage, err := reserializeSearchUsage(pr.SearchUsage)
	if err != nil {
		return nil, errors.Wrap(err, "malformed search usage")
	}

	return json.Marshal(&pingPayload{
		RemoteIP:             clientAddr,
		RemoteSiteVersion:    pr.ClientVersionString,
		RemoteSiteID:         pr.ClientSiteID,
		LicenseKey:           pr.LicenseKey,
		HasUpdate:            strconv.FormatBool(hasUpdate),
		UniqueUsersToday:     strconv.FormatInt(int64(pr.UniqueUsers), 10),
		SiteActivity:         pr.Activity,          // no change in schema
		BatchChangesUsage:    pr.BatchChangesUsage, // no change in schema
		NewCodeIntelUsage:    codeIntelUsage,
		SearchUsage:          searchUsage,
		GrowthStatistics:     pr.GrowthStatistics,
		SavedSearches:        pr.SavedSearches,
		HomepagePanels:       pr.HomepagePanels,
		RetentionStatistics:  pr.RetentionStatistics,
		Repositories:         pr.Repositories,
		SearchOnboarding:     pr.SearchOnboarding,
		InstallerEmail:       pr.InitialAdminEmail,
		DependencyVersions:   pr.DependencyVersions,
		ExtensionsUsage:      pr.ExtensionsUsage,
		CodeInsightsUsage:    pr.CodeInsightsUsage,
		CodeMonitoringUsage:  pr.CodeMonitoringUsage,
		AuthProviders:        strings.Join(pr.AuthProviders, ","),
		ExtServices:          strings.Join(pr.ExternalServices, ","),
		BuiltinSignupAllowed: strconv.FormatBool(pr.BuiltinSignupAllowed),
		DeployType:           pr.DeployType,
		TotalUserAccounts:    strconv.FormatInt(int64(pr.TotalUsers), 10),
		HasExternalURL:       strconv.FormatBool(pr.HasExtURL),
		HasRepos:             strconv.FormatBool(pr.HasRepos),
		EverSearched:         strconv.FormatBool(pr.EverSearched),
		EverFindRefs:         strconv.FormatBool(pr.EverFindRefs),
		Timestamp:            now.UTC().Format(time.RFC3339),
	})
}

// reserializeCodeIntelUsage returns the given data in the shape of the current code intel
// usage statistics format. The given payload should be populated with either the new-style
func reserializeCodeIntelUsage(payload, fallbackPayload json.RawMessage) (json.RawMessage, error) {
	if len(payload) != 0 {
		return reserializeNewCodeIntelUsage(payload)
	}
	if len(fallbackPayload) != 0 {
		return reserializeOldCodeIntelUsage(fallbackPayload)
	}

	return nil, nil
}

func reserializeNewCodeIntelUsage(payload json.RawMessage) (json.RawMessage, error) {
	var codeIntelUsage *types.NewCodeIntelUsageStatistics
	if err := json.Unmarshal(payload, &codeIntelUsage); err != nil {
		return nil, err
	}
	if codeIntelUsage == nil {
		return nil, nil
	}

	var eventSummaries []jsonEventSummary
	for _, es := range codeIntelUsage.EventSummaries {
		eventSummaries = append(eventSummaries, translateEventSummary(es))
	}

	return json.Marshal(jsonCodeIntelUsage{
		StartOfWeek:                         codeIntelUsage.StartOfWeek,
		WAUs:                                codeIntelUsage.WAUs,
		PreciseWAUs:                         codeIntelUsage.PreciseWAUs,
		SearchBasedWAUs:                     codeIntelUsage.SearchBasedWAUs,
		CrossRepositoryWAUs:                 codeIntelUsage.CrossRepositoryWAUs,
		PreciseCrossRepositoryWAUs:          codeIntelUsage.PreciseCrossRepositoryWAUs,
		SearchBasedCrossRepositoryWAUs:      codeIntelUsage.SearchBasedCrossRepositoryWAUs,
		EventSummaries:                      eventSummaries,
		NumRepositoriesWithUploadRecords:    codeIntelUsage.NumRepositoriesWithUploadRecords,
		NumRepositoriesWithoutUploadRecords: codeIntelUsage.NumRepositoriesWithoutUploadRecords,
	})
}

func reserializeOldCodeIntelUsage(payload json.RawMessage) (json.RawMessage, error) {
	var codeIntelUsage *types.OldCodeIntelUsageStatistics
	if err := json.Unmarshal(payload, &codeIntelUsage); err != nil {
		return nil, err
	}
	if codeIntelUsage == nil || len(codeIntelUsage.Weekly) == 0 {
		return nil, nil
	}

	unwrap := func(i *int32) int32 {
		if i == nil {
			return 0
		}
		return *i
	}

	week := codeIntelUsage.Weekly[0]
	hover := week.Hover
	definitions := week.Definitions
	references := week.References

	eventSummaries := []jsonEventSummary{
		{Action: "hover", Source: "precise", WAUs: hover.LSIF.UsersCount, TotalActions: unwrap(hover.LSIF.EventsCount)},
		{Action: "hover", Source: "search", WAUs: hover.Search.UsersCount, TotalActions: unwrap(hover.Search.EventsCount)},
		{Action: "definitions", Source: "precise", WAUs: definitions.LSIF.UsersCount, TotalActions: unwrap(definitions.LSIF.EventsCount)},
		{Action: "definitions", Source: "search", WAUs: definitions.Search.UsersCount, TotalActions: unwrap(definitions.Search.EventsCount)},
		{Action: "references", Source: "precise", WAUs: references.LSIF.UsersCount, TotalActions: unwrap(references.LSIF.EventsCount)},
		{Action: "references", Source: "search", WAUs: references.Search.UsersCount, TotalActions: unwrap(references.Search.EventsCount)},
	}

	return json.Marshal(jsonCodeIntelUsage{
		StartOfWeek:                         week.StartTime,
		WAUs:                                nil,
		PreciseWAUs:                         nil,
		SearchBasedWAUs:                     nil,
		CrossRepositoryWAUs:                 nil,
		PreciseCrossRepositoryWAUs:          nil,
		SearchBasedCrossRepositoryWAUs:      nil,
		EventSummaries:                      eventSummaries,
		NumRepositoriesWithUploadRecords:    nil,
		NumRepositoriesWithoutUploadRecords: nil,
	})
}

type jsonCodeIntelUsage struct {
	StartOfWeek                         time.Time          `json:"start_time"`
	WAUs                                *int32             `json:"waus"`
	PreciseWAUs                         *int32             `json:"precise_waus"`
	SearchBasedWAUs                     *int32             `json:"search_waus"`
	CrossRepositoryWAUs                 *int32             `json:"xrepo_waus"`
	PreciseCrossRepositoryWAUs          *int32             `json:"precise_xrepo_waus"`
	SearchBasedCrossRepositoryWAUs      *int32             `json:"search_xrepo_waus"`
	EventSummaries                      []jsonEventSummary `json:"event_summaries"`
	NumRepositoriesWithUploadRecords    *int32             `json:"num_repositories_with_upload_records"`
	NumRepositoriesWithoutUploadRecords *int32             `json:"num_repositories_without_upload_records"`
}

type jsonEventSummary struct {
	Action          string `json:"action"`
	Source          string `json:"source"`
	LanguageID      string `json:"language_id"`
	CrossRepository bool   `json:"cross_repository"`
	WAUs            int32  `json:"waus"`
	TotalActions    int32  `json:"total_actions"`
}

var codeIntelActionNames = map[types.CodeIntelAction]string{
	types.HoverAction:       "hover",
	types.DefinitionsAction: "definitions",
	types.ReferencesAction:  "references",
}

var codeIntelSourceNames = map[types.CodeIntelSource]string{
	types.PreciseSource: "precise",
	types.SearchSource:  "search",
}

func translateEventSummary(es types.CodeIntelEventSummary) jsonEventSummary {
	return jsonEventSummary{
		Action:          codeIntelActionNames[es.Action],
		Source:          codeIntelSourceNames[es.Source],
		LanguageID:      es.LanguageID,
		CrossRepository: es.CrossRepository,
		WAUs:            es.WAUs,
		TotalActions:    es.TotalActions,
	}
}

// reserializeSearchUsage will reserialize a code intel usage statistics
// struct with only the first period in each period type. This reduces the
// complexity required in the BigQuery schema and downstream ETL transform
// logic.
func reserializeSearchUsage(payload json.RawMessage) (json.RawMessage, error) {
	if len(payload) == 0 {
		return nil, nil
	}

	var searchUsage *types.SearchUsageStatistics
	if err := json.Unmarshal(payload, &searchUsage); err != nil {
		return nil, err
	}
	if searchUsage == nil {
		return nil, nil
	}

	singlePeriodUsage := struct {
		Daily   *types.SearchUsagePeriod
		Weekly  *types.SearchUsagePeriod
		Monthly *types.SearchUsagePeriod
	}{}

	if len(searchUsage.Daily) > 0 {
		singlePeriodUsage.Daily = searchUsage.Daily[0]
	}
	if len(searchUsage.Weekly) > 0 {
		singlePeriodUsage.Weekly = searchUsage.Weekly[0]
	}
	if len(searchUsage.Monthly) > 0 {
		singlePeriodUsage.Monthly = searchUsage.Monthly[0]
	}

	return json.Marshal(singlePeriodUsage)
}

var (
	requestCounter = promauto.NewCounter(prometheus.CounterOpts{
		Name: "src_updatecheck_server_requests",
		Help: "Number of requests to the update check handler.",
	})
	requestHasUpdateCounter = promauto.NewCounter(prometheus.CounterOpts{
		Name: "src_updatecheck_server_requests_has_update",
		Help: "Number of requests to the update check handler where an update is available.",
	})
	errorCounter = promauto.NewCounter(prometheus.CounterOpts{
		Name: "src_updatecheck_server_errors",
		Help: "Number of errors that occur while publishing server pings.",
	})
)<|MERGE_RESOLUTION|>--- conflicted
+++ resolved
@@ -177,26 +177,6 @@
 	HasExtURL            bool            `json:"hasExtURL"`
 	UniqueUsers          int32           `json:"u"`
 	Activity             json.RawMessage `json:"act"`
-<<<<<<< HEAD
-	CampaignsUsage       json.RawMessage `json:"automationUsage"`
-	GrowthStatistics     json.RawMessage `json:"growthStatistics"`
-	SavedSearches        json.RawMessage `json:"savedSearches"`
-	HomepagePanels       json.RawMessage `json:"homepagePanels"`
-	SearchOnboarding     json.RawMessage `json:"searchOnboarding"`
-	Repositories         json.RawMessage `json:"repositories"`
-	RetentionStatistics  json.RawMessage `json:"retentionStatistics"`
-	CodeIntelUsage       json.RawMessage `json:"codeIntelUsage"`
-	NewCodeIntelUsage    json.RawMessage `json:"newCodeIntelUsage"`
-	SearchUsage          json.RawMessage `json:"searchUsage"`
-	ExtensionsUsage      json.RawMessage `json:"extensionsUsage"`
-	CodeInsightsUsage    json.RawMessage `json:"codeInsightsUsage"`
-	CodeMonitoringUsage  json.RawMessage `json:"codeMonitoringUsage"`
-	InitialAdminEmail    string          `json:"initAdmin"`
-	TotalUsers           int32           `json:"totalUsers"`
-	HasRepos             bool            `json:"repos"`
-	EverSearched         bool            `json:"searched"`
-	EverFindRefs         bool            `json:"refs"`
-=======
 	BatchChangesUsage    json.RawMessage `json:"batchChangesUsage"`
 	// AutomationUsage (campaigns) is deprecated, but here so we can receive pings from older instances
 	AutomationUsage     json.RawMessage `json:"automationUsage"`
@@ -211,12 +191,12 @@
 	SearchUsage         json.RawMessage `json:"searchUsage"`
 	ExtensionsUsage     json.RawMessage `json:"extensionsUsage"`
 	CodeInsightsUsage   json.RawMessage `json:"codeInsightsUsage"`
+	CodeMonitoringUsage json.RawMessage `json:"codeMonitoringUsage"`
 	InitialAdminEmail   string          `json:"initAdmin"`
 	TotalUsers          int32           `json:"totalUsers"`
 	HasRepos            bool            `json:"repos"`
 	EverSearched        bool            `json:"searched"`
 	EverFindRefs        bool            `json:"refs"`
->>>>>>> 05d2c882
 }
 
 type dependencyVersions struct {
