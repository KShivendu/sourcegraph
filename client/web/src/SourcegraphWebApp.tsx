--- conflicted
+++ resolved
@@ -66,10 +66,7 @@
     convertVersionContextToSearchContext,
     fetchSearchContext,
     createSearchContext,
-<<<<<<< HEAD
     updateSearchContext,
-=======
->>>>>>> 74232f59
 } from './search/backend'
 import { QueryState } from './search/helpers'
 import { aggregateStreamingSearch } from './search/stream'
@@ -516,10 +513,7 @@
                                     fetchSearchContexts={fetchSearchContexts}
                                     fetchSearchContext={fetchSearchContext}
                                     createSearchContext={createSearchContext}
-<<<<<<< HEAD
                                     updateSearchContext={updateSearchContext}
-=======
->>>>>>> 74232f59
                                     convertVersionContextToSearchContext={convertVersionContextToSearchContext}
                                     isSearchContextSpecAvailable={isSearchContextSpecAvailable}
                                     defaultSearchContextSpec={this.state.defaultSearchContextSpec}
