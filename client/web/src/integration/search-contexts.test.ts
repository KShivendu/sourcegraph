--- conflicted
+++ resolved
@@ -191,28 +191,6 @@
         expect(await isSearchContextDropdownDisabled()).toBeTruthy()
     })
 
-<<<<<<< HEAD
-    // TODO: Fix test before enabling refresh
-    test.skip('Search context dropdown should not be visible if user has no repositories', async () => {
-        testContext.overrideGraphQL({
-            ...testContextForSearchContexts,
-            UserRepositories: () => ({
-                node: {
-                    repositories: {
-                        totalCount: 0,
-                        nodes: [],
-                        pageInfo: { hasNextPage: false },
-                    },
-                },
-            }),
-        })
-        await driver.page.goto(driver.sourcegraphBaseUrl + '/search?q=test&patternType=regexp')
-        await driver.page.waitForSelector('#monaco-query-input')
-        expect(await isSearchContextDropdownVisible()).toBeFalsy()
-    })
-
-=======
->>>>>>> b2c455e8
     test('Reset unavailable search context from localStorage if query is not present', async () => {
         // First initialize localStorage on the page
         await driver.page.goto(driver.sourcegraphBaseUrl + '/search')
