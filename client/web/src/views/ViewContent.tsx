--- conflicted
+++ resolved
@@ -22,11 +22,8 @@
         CaseSensitivityProps,
         CopyQueryButtonProps,
         VersionContextProps,
-<<<<<<< HEAD
-        Pick<SearchContextProps, 'selectedSearchContextSpec'> {
-=======
+        Pick<SearchContextProps, 'selectedSearchContextSpec'>,
         TelemetryProps {
->>>>>>> b3f15bb9
     viewContent: View['content']
     viewID: string
     location: H.Location
