import classNames from 'classnames'
import React from 'react'

import { KeyboardShortcut } from '@sourcegraph/shared/src/keyboardShortcuts'
import { SettingsCascadeProps } from '@sourcegraph/shared/src/settings/settings'
import { TelemetryProps } from '@sourcegraph/shared/src/telemetry/telemetryService'
import { ThemeProps } from '@sourcegraph/shared/src/theme'

import { SearchContextInputProps } from '..'
import { AuthenticatedUser } from '../../auth'
<<<<<<< HEAD
import { QueryState, submitSearch } from '../helpers'
=======
import { QueryState, SubmitSearchProps } from '../helpers'
>>>>>>> c04b732b

import { LazyMonacoQueryInput } from './LazyMonacoQueryInput'
import styles from './SearchBox.module.scss'
import { SearchButton } from './SearchButton'
import { SearchContextDropdown } from './SearchContextDropdown'
import { Toggles, TogglesProps } from './toggles/Toggles'

export interface SearchBoxProps
    extends Omit<TogglesProps, 'navbarSearchQuery' | 'submitSearch'>,
        ThemeProps,
        SearchContextInputProps,
        TelemetryProps,
        SettingsCascadeProps {
    authenticatedUser: AuthenticatedUser | null
    isSourcegraphDotCom: boolean // significant for query suggestions
    queryState: QueryState
    onChange: (newState: QueryState) => void
    onSubmit: () => void
    submitSearchOnSearchContextChange?: SubmitSearchProps['submitSearch']
    submitSearchOnToggle?: SubmitSearchProps['submitSearch']
    onFocus?: () => void
    onCompletionItemSelected?: () => void
    onSuggestionsInitialized?: (actions: { trigger: () => void }) => void
    autoFocus?: boolean
    keyboardShortcutForFocus?: KeyboardShortcut
<<<<<<< HEAD
    submitSearchOnSearchContextChange?: boolean
=======
>>>>>>> c04b732b

    /** Whether globbing is enabled for filters. */
    globbing: boolean

    /** Whether comments are parsed and highlighted */
    interpretComments?: boolean

    /** Don't show search help button */
    hideHelpButton?: boolean

    onHandleFuzzyFinder?: React.Dispatch<React.SetStateAction<boolean>>
}

export const SearchBox: React.FunctionComponent<SearchBoxProps> = props => {
    const { queryState } = props

    return (
        <div className={classNames(styles.searchBox, props.hideHelpButton ? styles.searchBoxShadow : null)}>
            <div className={classNames(styles.searchBoxBackgroundContainer, 'flex-shrink-past-contents')}>
                {props.searchContextsEnabled && props.showSearchContext && (
                    <>
                        <SearchContextDropdown
                            {...props}
                            query={queryState.query}
                            submitSearch={props.submitSearchOnSearchContextChange}
                            className={styles.searchBoxContextDropdown}
                        />
                        <div className={styles.searchBoxSeparator} />
                    </>
                )}
                <div className={classNames(styles.searchBoxFocusContainer, 'flex-shrink-past-contents')}>
                    <LazyMonacoQueryInput
                        {...props}
                        onHandleFuzzyFinder={props.onHandleFuzzyFinder}
                        className={styles.searchBoxInput}
                    />
                    <Toggles
                        {...props}
                        submitSearch={props.submitSearchOnToggle}
                        navbarSearchQuery={queryState.query}
                        className={styles.searchBoxToggles}
                    />
                </div>
            </div>
            <SearchButton hideHelpButton={props.hideHelpButton} className={styles.searchBoxButton} />
        </div>
    )
}<|MERGE_RESOLUTION|>--- conflicted
+++ resolved
@@ -8,11 +8,7 @@
 
 import { SearchContextInputProps } from '..'
 import { AuthenticatedUser } from '../../auth'
-<<<<<<< HEAD
-import { QueryState, submitSearch } from '../helpers'
-=======
 import { QueryState, SubmitSearchProps } from '../helpers'
->>>>>>> c04b732b
 
 import { LazyMonacoQueryInput } from './LazyMonacoQueryInput'
 import styles from './SearchBox.module.scss'
@@ -38,10 +34,6 @@
     onSuggestionsInitialized?: (actions: { trigger: () => void }) => void
     autoFocus?: boolean
     keyboardShortcutForFocus?: KeyboardShortcut
-<<<<<<< HEAD
-    submitSearchOnSearchContextChange?: boolean
-=======
->>>>>>> c04b732b
 
     /** Whether globbing is enabled for filters. */
     globbing: boolean
