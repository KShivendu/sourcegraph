+++
title = "DB and storage"
description = "Manage the PostgreSQL database and srclib data storage backend used by Sourcegraph"
+++

Sourcegraph stores most data in a
[PostgreSQL database](http://www.postgresql.org). Git repositories,
build log files, srclib data, and uploaded user content (e.g., image
attachments in issues) are stored on the filesystem.

# Initializing PostgreSQL

After installing PostgreSQL, set up up a `sourcegraph` user and database:

```
sudo su - postgres # this line only needed for Linux
createuser --superuser sourcegraph
psql -c "ALTER USER sourcegraph WITH PASSWORD 'sourcegraph';"
createdb --owner=sourcegraph --encoding=UTF8 --template=template0 sourcegraph
```

Then update your `postgresql.conf` default timezone to UTC. Determine the location
of your `postgresql.conf` by running `psql -c 'show config_file;'`. Update the line beginning
with `timezone =` to the following:

```
timezone = 'UTC'
```

Finally, restart your database server (e.g. `sudo service postgresql restart`).

# Configuring PostgreSQL

The Sourcegraph server reads PostgreSQL connection configuration from
the
[`PG*` environment variables](http://www.postgresql.org/docs/current/static/libpq-envars.html);
for example:

```
PGHOST=pgsql.example.com
PGPORT=5432
PGUSER=sourcegraph
PGPASSWORD=sourcegraph
PGDATABASE=sourcegraph
PGSSLMODE=disable
```

To test the environment's credentials, run `psql` (the PostgreSQL CLI
client) with the `PG*` environment variables set. If you see a
<<<<<<< HEAD
database prompt, then the environment's credentials are valid.

**NOTE: the hostname that you provide for `PGHOST` must actually exist -- for local development, you will most likely want to use `localhost`.**

# Sourcegraph database management

Prior to running Sourcegraph for the first time you will need to run `src pgsql create` which will initialize the database and tables.

The `src pgsql` command provides subcommands to drop, reset and truncate the database. See `src pgsql -h` for more information.
=======
database prompt, then the environment's credentials are valid.
>>>>>>> 7ac62473
<|MERGE_RESOLUTION|>--- conflicted
+++ resolved
@@ -47,16 +47,4 @@
 
 To test the environment's credentials, run `psql` (the PostgreSQL CLI
 client) with the `PG*` environment variables set. If you see a
-<<<<<<< HEAD
-database prompt, then the environment's credentials are valid.
-
-**NOTE: the hostname that you provide for `PGHOST` must actually exist -- for local development, you will most likely want to use `localhost`.**
-
-# Sourcegraph database management
-
-Prior to running Sourcegraph for the first time you will need to run `src pgsql create` which will initialize the database and tables.
-
-The `src pgsql` command provides subcommands to drop, reset and truncate the database. See `src pgsql -h` for more information.
-=======
-database prompt, then the environment's credentials are valid.
->>>>>>> 7ac62473
+database prompt, then the environment's credentials are valid.